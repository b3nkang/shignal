# shignal (shitty signal)

<img width="759" alt="image" src="https://github.com/user-attachments/assets/e55c7261-1ea3-4cce-ae16-42f1a3f2ee80" />

## Overview

Shignal is a feeble attempt in applied cryptography to emulate the security protocols of the group chat and messaging service Signal. This in-progress implementation features complete group structure hiding from the server and offline messaging, while maintaining authenticated key exchange between all group chat users through prekey bundling to prevent MitM attacks. In the future, the goal is to implement asynchronous, offline rekeying to facilitate the leaving of group chat members.

The project is written in C++ with CryptoPP and, beyond the immediate Shignal functionality, also features manual implementations of AES encryption, decryption, HMAC tagging, signatures and certificates, and login and registration processes that use salting, peppering, and seeding. Extensive networking and concurrency work has also been completed to wire up all parties within the codebase.

## Shignal Workflows and Assumptions

### Intuition

At a high level, in order to support offline messaging, a centralized server that stores user messages is inevitable (ours is the ShignalServer). However, in order to obscure group structure and other characteristics to the server, it will only store user-to-user messages, acting as a "forwarder" between one user to another. As a result, all group state information is sorted by users themselves locally, and users must individually encrypt and send each message to every group member. All our server sees is the sender and receiver—information we unfortunately cannot abstract away in any practical implementation—but that is it. All messages of any kind—regular messages, admin messages, and add member messages, for example—appear to the server as random garbage, and nothing else can be gleaned about the hierarchy of the group (excluding side channel attacks like fanout patterns, but which are remedied with batching, random traffic, and delays which we deem out of scope).

### User-to-Shignal Communication

As is consistent with Rösler, Mainka, and Schwenk (2018), we assume the underlying communication protocol between the user and the ShignalServer is secure, through something like TLS. Our focus is on the security and integrity of messages between the users themselves.

<img width="759" alt="image" src="https://github.com/user-attachments/assets/e41faa57-6cd0-4f68-971d-3a84c904160a" />

### Adding a Member to the Group Chat

This involves DHKE between the users directly, before the invitee receives the group state information and uploading their prekey bundle, before then doing two-sided authenticated key exchange (2KE) with all other member prekey bundles. All other members then also need to be notified of this new member's addition so that they can update their local group states appropriately and then perform asynchronous 2KE with the new member's uploaded prekey bundle. At the end of this flow, now everyone has visibility of the new member's messages and the new member can receive messages from everyone.

<img width="1068" alt="image" src="https://github.com/user-attachments/assets/db2f03dd-5bb5-4f01-9b7a-915ea425ba54" />

### Sending a Message to the Group Chat

The flow to send a message is comparatively much simpler. The user simply encrypts and sends their message N times where N is the number of group chat members, each time encrypting and tagging with their keys derived from the asynchrnous 2KE with all others' bundles. As such, the server has no way to see the actual message content aside from forwarding the message to the appropriate users, after which the recipient users (who have also done this async 2KE and thus have the keys) can decrypt and verify the sent message.

<img width="1065" alt="image" src="https://github.com/user-attachments/assets/e3b30247-43df-4fb7-8cf4-c9ea45ac1cd3" />

### Leaving from the Group Chat

Easily the most complicated flow (and also unimplemented), but the general idea is that just because a user says they are leaving does not mean that they lose the ability to receive messages from the group. In fact, they can continue to so long as the keys in their `DHKeyMap` remain valid. Thus all remaining users must rotate keys and send a fresh prekey bundle to the server. However, then, there are concurrency issues: when does a remaining member know that another's' prekey bundle is fresh or stale? Thus we have an `epochId` which stores "versions" of prekey bundles. When a user leaves, the admin shifts to a new epoch, allowing separate storage of new, fresh prekey bundles so that rekeying can happen safely.

<img width="1068" alt="image" src="https://github.com/user-attachments/assets/8ee751b1-ef5e-449d-8558-94cc12412898" />

### Signup and Login Flows

<img width="1064" alt="image" src="https://github.com/user-attachments/assets/c06e52a2-20b9-4f6a-8fa8-d5debd7e23ab" />
<img width="1063" alt="image" src="https://github.com/user-attachments/assets/f610d600-494a-4a02-a697-116cb6a60b83" />

## Running Shignal

### Docker and Building the Project

Because CryptoPP is no longer maintained and many of its surrounding dependencies are deprecated, this project runs best in a Docker container. Thus, to run the project, start by installing Docker.

Then, with the Docker app open, from the root of the project directory, build the project's Docker image with the following command:

```
docker build -t shignal-dev .
```

This should take around 3-5 minutes depending on the hardware. This is only necessary this the first time this project is run, directly after cloning the repo.

Once this is complete, launch the Docker container with the following:

```
docker run --rm -it --name shignal-container -v "$PWD":/home/shignal-user shignal-dev
```

If successful, the terminal prompt should change to something like the following:

```
shignal-user@10c67a498540:~$
```

Now, reopen the project in the now-running container. In VS Code, this can be done by opening the Command Palette with `command + shift + p` and typing `Dev Containers: Attach to Running Container`. Then, select the container named `shignal-container`, and open the project at the root once the container loads in (if it does not immediately open the project at the root on container launch).

Note well that in VS Code settings (accessible via `command + ,`), the `Docker Path` setting, which specifies `Docker (or Podman) executable name or path`, should be set to `docker`.

### Compiling and Running Shignal

Now that we are in the Docker container with everything installed, we are ready to run Shignal.

Start by cd-ing into `/build` directory with `cd build`. On the first run, you will have to create this directory with `mkdir build`, followed by `cd build`. Then, run `cmake ..`, and then `make`. This will generate all the executables in the `/build` directory.

Now, still from the `/build` directory, start the shitty `shignal_server` first with:

```
./shignal_server
```

Next, in another terminal from the `/build` directory, start the authentication server for login/registration. You can pick any port to run this on, but we use port `1234` for the auth server in the command below:

```
./auth_server 1234 ../config/server-config.json
```

### Spinning up Group Chat Users

Now, we can start spinning up users. Again, in up to three additional terminals (more if you manually add more user configs), from the `/build` directory, launch each user with the following:

```
./auth_user ../config/userX-config.json
```

where `userX` is `user0`, `user1`, or `user2` (or more if more configs are added).

Once this is run, the user should register (if the first time launching this user in the terminal) or login otherwise, again assuming the `auth_server` is running on port `1234`:

```
login localhost 1234
```

or

```
register localhost 1234
```

The server throws an error and will prompt for the correct command in the case the wrong command is supplied. The auth server terminal, upon execution of these commands in the user terminals, will also provide a log confirming the user has registered/logged in successfully.

### Creating a Group as Admin and Inviting a User

To create a group chat and ideally test functionality, we will need 3 users spun up in different terminals. We now assume there are these users are logged in/registered.

To "create" a group, one user should invite the other users to the group. To do this, these other users must be listening on a port for an invitation request, which can be done with:

```
listen <port>
```

in the invitee user's terminal, and where the `<port>` can be your choice.

```
invite <user> <port>
```

where `<user>` is the invitee user's name (check config for username), and the `<port>` is the same as the invitee is already listening on.

Once the `invite` request is sent, the invitee user's terminal will then prompt with the following:

```
Accept invite? (y/n):
```

Once this reply is sent, a confirmation should print to both the admin and invitee terminals, indicating that the invitee has successfully joined.

Repeat this for any other users to add them to the group chat. All `invite`s must be sent by the original admin, not an added group member, or else they will not succeed.

### Sending messages to the group chat

Once user(s) are successfully added to the group chat, messages can be sent with the following format from any user in the group to the others:

```
send <message>
```

where `<message>` can be any string of any characters. Once the message is sent, it should appear in all other added group chat member terminals.

### Additional Functionality, TBD

- Offline messaging is currently broken, although messages are stored offline and the infrastructure is completed. This will be the next item to fix.
- Group chat leaving is not implemented in any extent so far. This is long-run feature to implement and will follow the diagram flows.

## Sample Run of Shignal

Here is a full sample run with commands and corresponding output for what to expect when testing Shignal.

| Auth Server                                                                       | Shignal Server                                                  | User2 (admin)                                                                    | User0 (tree)                                                                    | User1 (ben)                                                                    |
| --------------------------------------------------------------------------------- | --------------------------------------------------------------- | :------------------------------------------------------------------------------- | ------------------------------------------------------------------------------- | ------------------------------------------------------------------------------ |
| `./auth_server 1234 ../config/server-config.json`<br />Table created successfully |                                                                 |                                                                                  |                                                                                 |                                                                                |
|                                                                                   | `./shignal_server`<br />Signal server is listening on port 2700 |                                                                                  |                                                                                 |                                                                                |
|                                                                                   | Accepted new connection                                         | `./auth_user ../config/user2-config.json`                                        |                                                                                 |                                                                                |
|                                                                                   | Accepted new connection                                         |                                                                                  | `./auth_user ../config/user0-config.json`                                       |                                                                                |
|                                                                                   | Accepted new connection                                         |                                                                                  |                                                                                 | `./auth_user ../config/user1-config.json`                                      |
| Listening on port 1234<br />Connection handled successfully                       |                                                                 | `register localhost 1234` <br />Successfully registered/logged in as user: admin |                                                                                 |                                                                                |
| Listening on port 1234<br />Connection handled successfully                       |                                                                 |                                                                                  | `register localhost 1234` <br />Successfully registered/logged in as user: tree |                                                                                |
| Listening on port 1234<br />Connection handled successfully                       |                                                                 |                                                                                  |                                                                                 | `register localhost 1234` <br />Successfully registered/logged in as user: ben |
|                                                                                   |                                                                 |                                                                                  | `listen 2`<br />Listening for peer connections on port 2                        |                                                                                |
|                                                                                   |                                                                 | `invite tree 2` Invite message sent to tree                                      | You have been invited to join a group chat!<br />Accept invite? (y/n): y        |                                                                                |
|                                                                                   |                                                                 | tree accepted the invite; added to group chat!                                   | You have joined the group chat!                                                 |                                                                                |
|                                                                                   |                                                                 | `send hi tree`                                                                   | From admin:<br />hi tree                                                        |                                                                                |
|                                                                                   |                                                                 | From tree:<br />hi admin                                                         | `send hi admin`                                                                 |                                                                                |
|                                                                                   |                                                                 |                                                                                  |                                                                                 | `listen 71`                                                                    |
|                                                                                   |                                                                 | `invite ben 71` <br />Invite message sent to ben                                 |                                                                                 | You have been invited to join a group chat!<br />Accept invite? (y/n): y       |
|                                                                                   |                                                                 | ben accepted the invite; added to group chat!                                    | New user ben added to group chat.                                               | You have joined the group chat!                                                |
|                                                                                   |                                                                 |                                                                                  |                                                                                 | `send hi everyone!`                                                            |
|                                                                                   |                                                                 | From ben:<br /> hi everyone!                                                     | From ben:<br /> hi everyone!                                                    |                                                                                |

Note well:

1. lots of gibberish will be printed from the Shignal Server after it accepts the new connections, but for the purposes of the user, the logs are not relevant.
2. the command `register localhost 1234` should be replaced by `login localhost 1234` in all successive runs within a given terminal instance after the first.

## Persisting/Known Issues, and Possible Fixes

- **user_ids sent in the clear to the server**
  - server knows the sender and receiver of a message
  - observer can easily build a communication graph to figure out the group
  - fix: ephemeral rotating IDs with a lookup table
- **messages to all other gc members sent at the same time**
  - server is able to deduce group structure through fanout patterns
  - could probably side channel groups over time
  - fix: batch messages and random delays
  - fix: dummy messages that do nothing
- **prekey bundle on server is still insecure**
  - prekey can be tampered with, ideally needs to be signed, replay attack weakness
  - fix: implement X3DH (out of scope)
- **epoch_id for facilitating rekeying without synchronization issues leaks info**
  - the server can tell when rekeying happens begins (and who might be involved)
  - we try to avoid this by having garbage epoch_ids also as noise
  - improved fix: abstract away Prekey_Message into generic Control_Message
  - fix: batching, delays, other tactics similar to the gc timing issue
- **no timestamps supported currently, to do**
<<<<<<< HEAD
- **very long term goal: add ratcheting, implement lightweight TLS, old epoch eviction**
=======
- **very long term goal: add ratcheting, implement lightweight TLS, old epoch eviction**

## References

Paul Rösler, Christian Mainka, and Jörg Schwenk. 2017. More is Less: On the End-to-End Security of Group Chats in Signal, WhatsApp, and Threema. *Cryptology ePrint Archive, Report 2017/713*. https://eprint.iacr.org/2017/713

>>>>>>> 83d7c539
<|MERGE_RESOLUTION|>--- conflicted
+++ resolved
@@ -208,13 +208,8 @@
   - improved fix: abstract away Prekey_Message into generic Control_Message
   - fix: batching, delays, other tactics similar to the gc timing issue
 - **no timestamps supported currently, to do**
-<<<<<<< HEAD
 - **very long term goal: add ratcheting, implement lightweight TLS, old epoch eviction**
-=======
-- **very long term goal: add ratcheting, implement lightweight TLS, old epoch eviction**
 
 ## References
 
-Paul Rösler, Christian Mainka, and Jörg Schwenk. 2017. More is Less: On the End-to-End Security of Group Chats in Signal, WhatsApp, and Threema. *Cryptology ePrint Archive, Report 2017/713*. https://eprint.iacr.org/2017/713
-
->>>>>>> 83d7c539
+Paul Rösler, Christian Mainka, and Jörg Schwenk. 2017. More is Less: On the End-to-End Security of Group Chats in Signal, WhatsApp, and Threema. _Cryptology ePrint Archive, Report 2017/713_. https://eprint.iacr.org/2017/713